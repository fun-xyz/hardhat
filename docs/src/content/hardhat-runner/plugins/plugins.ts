--- conflicted
+++ resolved
@@ -695,20 +695,19 @@
     tags: ["Flatten", "Smart contract", "Solidity", "Deployment"],
   },
   {
-<<<<<<< HEAD
-    name: "@dlsl/hardhat-markup",
-    author: "Distributed Lab",
-    authorUrl: "https://distributedlab.com/",
-    description:
-      "Hardhat plugin to generate customizable smart contracts documentation",
-    tags: ["Documentation", "NatSpec", "Markdown"],
-=======
     name: "@chainlink/hardhat-chainlink",
     author: "Chainlink Labs",
     authorUrl: "https://github.com/smartcontractkit/hardhat-chainlink",
     description: "Integrates Chainlink into Hardhat projects.",
     tags: ["chainlink", "hardhat"],
->>>>>>> 29c3be1a
+  },
+  {
+    name: "@dlsl/hardhat-markup",
+    author: "Distributed Lab",
+    authorUrl: "https://distributedlab.com/",
+    description:
+      "Hardhat plugin to generate customizable smart contracts documentation",
+    tags: ["Documentation", "NatSpec", "Markdown"],
   },
 ];
 
