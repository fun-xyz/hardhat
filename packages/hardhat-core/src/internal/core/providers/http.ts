--- conflicted
+++ resolved
@@ -173,10 +173,7 @@
       });
 
       if (this._isRateLimitResponse(response)) {
-<<<<<<< HEAD
-=======
         response.body.destroy();
->>>>>>> 4bb51839
         const seconds = this._getRetryAfterSeconds(response);
         if (seconds !== undefined && this._shouldRetry(retryNumber, seconds)) {
           return await this._retry(request, seconds, retryNumber);
